--- conflicted
+++ resolved
@@ -139,11 +139,8 @@
         elif self.params.geo is not None:
             self.operator = ct.make_operator(self.params.geo)
         # Start of Patient pre-processing
-<<<<<<< HEAD
-        self.path_to_processed_dataset = pathlib.Path(folder)
-=======
+
         self.path_to_processed_dataset = pathlib.Path(self.params.folder)
->>>>>>> 6fc7c3e6
         self.patients_masks_dictionary = load_json(
             self.path_to_processed_dataset.joinpath("patients_masks.json")
         )
