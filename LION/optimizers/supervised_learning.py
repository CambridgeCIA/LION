--- conflicted
+++ resolved
@@ -8,7 +8,6 @@
 from LION.CTtools.ct_utils import make_operator
 from LION.exceptions.exceptions import LIONSolverException
 from LION.models.LIONmodel import LIONmodel, ModelInputType
-from LION.optimizers.losses.LIONloss import LIONtrainingLoss
 from LION.optimizers.LIONsolver import LIONsolver, SolverParams
 from LION.classical_algorithms.fdk import fdk
 
@@ -21,11 +20,7 @@
         self,
         model: LIONmodel,
         optimizer: Optimizer,
-<<<<<<< HEAD
-        loss_fn: LIONtrainingLoss | torch.nn.Module,
-=======
         loss_fn: torch.nn.Module,
->>>>>>> bfe3b1c4
         geo: Geometry,
         verbose: bool = False,
         model_regularization=None,
@@ -48,11 +43,6 @@
         This function isresponsible for performing a single mini-batch step of the optimization.
         returns the loss of the mini-batch
         """
-<<<<<<< HEAD
-=======
-        # Zero gradients
-        self.optimizer.zero_grad()
->>>>>>> bfe3b1c4
         # Forward pass
         if self.model.get_input_type() == ModelInputType.IMAGE:
             data = fdk(sino, self.op)
@@ -60,40 +50,19 @@
                 data = self.normalize(data)
         else:
             data = sino
-<<<<<<< HEAD
 
         output = self.model(data)
         return self.loss_fn(output, target)
-
-    def validate(self):
-=======
-
-        output = self.model(data)
-        self.loss = self.loss_fn(output, target)
-
-        # Update optimizer and model
-        self.loss.backward()
-        self.optimizer.step()
-
-        return self.loss.item()
 
     def validate(self):
         """
         This function is responsible for performing a single validation set of the optimization.
         returns the average loss of the validation set this epoch.
         """
->>>>>>> bfe3b1c4
         """
         This function is responsible for performing a single validation set of the optimization.
         returns the average loss of the validation set this epoch.
         """
-<<<<<<< HEAD
-        """
-        This function is responsible for performing a single validation set of the optimization.
-        returns the average loss of the validation set this epoch.
-        """
-=======
->>>>>>> bfe3b1c4
         if self.check_validation_ready() != 0:
             raise LIONSolverException(
                 "Solver not ready for validation. Please call set_validation."
