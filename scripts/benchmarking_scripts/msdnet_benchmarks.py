--- conflicted
+++ resolved
@@ -10,14 +10,9 @@
 from torch.utils.data import DataLoader, Subset
 from tqdm import tqdm
 import pathlib
-<<<<<<< HEAD
-from LION.models.CNNs.MSDNets.FBPMS_D import FBPMSD_Net, OGFBPMSD_Net
-from LION.models.CNNs.MSDNets.MS_D2 import MSDParams
-=======
 from LION.CTtools.ct_utils import make_operator
 from LION.classical_algorithms.fdk import fdk
 from LION.models.CNNs.MSDNets.MSDNet import MSD_Params, MSDNet
->>>>>>> b09dd85c
 from LION.utils.parameter import LIONParameter
 import LION.experiments.ct_experiments as ct_experiments
 from skimage.metrics import (
@@ -76,31 +71,18 @@
     # %% Dataset
     lidc_dataset = experiment.get_training_dataset()
     lidc_dataset_val = experiment.get_validation_dataset()
-<<<<<<< HEAD
-    lidc_dataset = Subset(lidc_dataset, [i for i in range(50)])
-    lidc_dataset_val = Subset(lidc_dataset_val, [i for i in range(50)])
-=======
     lidc_dataset = Subset(lidc_dataset, range(250))
     lidc_dataset_val = Subset(lidc_dataset_val, range(250))
     lidc_dataset_test = experiment.get_testing_dataset()
     lidc_dataset_test = Subset(lidc_dataset_test, range(10))
->>>>>>> b09dd85c
 
     # %% Define DataLoader
     # Use the same amount of training
-<<<<<<< HEAD
-    batch_size = 3
-    lidc_dataloader = DataLoader(lidc_dataset, batch_size, shuffle=False)
-    lidc_validation = DataLoader(lidc_dataset_val, 10, shuffle=False)
-
-    #%% Model
-=======
     batch_size = 2
     lidc_dataloader = DataLoader(lidc_dataset, batch_size, shuffle=True)
     lidc_validation = DataLoader(lidc_dataset_val, 1, shuffle=True)
     lidc_testing = DataLoader(lidc_dataset_test, 1, shuffle=True)
     # %% Model
->>>>>>> b09dd85c
     width, depth = 1, 100
     dilations = []
     for i in range(depth):
@@ -137,7 +119,9 @@
     train_param.loss = "MSELoss"
     train_param.accumulation_steps = 1
     optimiser = torch.optim.Adam(
-        model.parameters(), lr=train_param.learning_rate, betas=train_param.betas,
+        model.parameters(),
+        lr=train_param.learning_rate,
+        betas=train_param.betas,
     )
 
     # learning parameter update
@@ -154,21 +138,6 @@
     start_time = time.time()
     total_train_time = 0
     total_validation_time = 0
-<<<<<<< HEAD
-    #%% train
-    for epoch in range(start_epoch, train_param.epochs):
-        train_loss = 0.0
-        print("Training...")
-        model.train()
-        for idx, (sinogram, target_reconstruction) in enumerate(tqdm(lidc_dataloader)):   
-            sinogram = sinogram.to(device)
-            target_reconstruction = target_reconstruction.to(device)
-            
-            reconstruction = model(sinogram)
-            loss = loss_fcn(reconstruction, target_reconstruction)
-            loss = loss / train_param.accumulation_steps
-            scaler.scale(loss).backward()
-=======
 
     # %% train
     # for epoch in range(start_epoch, train_param.epochs):
@@ -188,7 +157,6 @@
     #         loss.backward()
 
     #         train_loss += loss.item()
->>>>>>> b09dd85c
 
     #         optimiser.step()
 
@@ -236,31 +204,6 @@
 
     with torch.no_grad():
         model.eval()
-<<<<<<< HEAD
-        start_time = time.time()
-        with torch.no_grad():
-            print("Validating...")
-            for sinogram, target_reconstruction in tqdm(lidc_validation):
-                sinogram = sinogram.to(device)
-                target_reconstruction.to(device)
-                reconstruction = model(sinogram)
-                loss = loss_fcn(target_reconstruction, reconstruction.to(device))
-                valid_loss += loss.item()
-
-        print(
-            f"Epoch {epoch+1} \t\t Training Loss: {train_loss / len(lidc_dataset)} \t\t Validation Loss: {valid_loss / len(lidc_dataset_val)}"
-        )
-        if valid_loss < min_valid_loss: 
-            min_valid_loss = valid_loss
-        total_validation_time += time.time() - start_time
-
-    with open(f"{experiment_str}_msd2_benchmarking.txt", 'w') as f:
-        f.write(f"Model has {count_parameters(model)} trainable parameters")
-        f.write(f"Model took {total_train_time/train_param.epochs}s /epoch to train on average\n")
-        f.write(f"Model achieved minimum training loss of {min(total_loss)}\n")
-        f.write(f"Model took {total_validation_time/train_param.epochs}s /epoch to validate on average\n")
-        f.write(f"Model achieved validation loss of {min_valid_loss}\n")
-=======
         mses = np.array([])
         ssims = np.array([])
         psnrs = np.array([])
@@ -323,6 +266,5 @@
         f.write(f"Max ssim: {max(ssims)}\n")
         f.write(f"Min ssim: {min(ssims)}\n")
 
->>>>>>> b09dd85c
 
 f.close()